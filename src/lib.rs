--- conflicted
+++ resolved
@@ -38,10 +38,5 @@
 mod utils;
 mod prototype;
 
-<<<<<<< HEAD
 pub use prototype::Parser;
-pub use parse::{Event, Tag, Options, OPTION_ENABLE_TABLES, OPTION_ENABLE_FOOTNOTES};
-=======
-pub use passes::Parser;
-pub use parse::{Alignment, Event, Tag, Options};
->>>>>>> ddc0dcc6
+pub use parse::{Alignment, Event, Tag, Options};